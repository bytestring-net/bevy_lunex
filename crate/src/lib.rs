#![doc = include_str!("../README.md")]
#![allow(clippy::type_complexity)]

// Imports for this crate
<<<<<<< HEAD
pub(crate) use bevy::prelude::*;
pub(crate) use bevy::app::PluginGroupBuilder;
use bevy::render::view::{self, VisibilityClass};
pub(crate) use bevy::sprite::Anchor;
pub(crate) use bevy::text::TextLayoutInfo;
pub(crate) use bevy::platform::collections::HashMap;
pub(crate) use bevy::render::view::RenderLayers;
=======
pub (crate) use std::any::TypeId;

pub (crate) use bevy_asset::prelude::*;
pub (crate) use bevy_app::prelude::*;
pub (crate) use bevy_color::prelude::*;
pub (crate) use bevy_ecs::prelude::*;
pub (crate) use bevy_math::prelude::*;
pub (crate) use bevy_text::prelude::*;
pub (crate) use bevy_sprite::prelude::*;
pub (crate) use bevy_image::prelude::*;
pub (crate) use bevy_render::prelude::*;
pub (crate) use bevy_platform::prelude::*;
pub (crate) use bevy_reflect::prelude::*;
pub (crate) use bevy_transform::prelude::*;
pub (crate) use bevy_log::prelude::*;
pub (crate) use bevy_gizmos::prelude::*;
pub (crate) use bevy_window::prelude::*;
pub (crate) use bevy_picking::prelude::*;
pub (crate) use bevy_input::prelude::*;
pub (crate) use bevy_time::prelude::*;
pub (crate) use bevy_pbr::prelude::*;
pub (crate) use bevy_derive::*;



pub(crate) use bevy_app::PluginGroupBuilder;
use bevy_render::view::{self, VisibilityClass};
pub(crate) use bevy_sprite::Anchor;
pub(crate) use bevy_text::TextLayoutInfo;
pub(crate) use bevy_platform::collections::HashMap;
pub(crate) use bevy_render::view::RenderLayers;
>>>>>>> 30cff964
pub(crate) use colored::Colorize;
#[cfg(feature = "text3d")]
pub(crate) use bevy_rich_text3d::*;
pub(crate) use bevy_render::{primitives::Aabb, mesh::MeshAabb};

// Imports from this crate
pub mod prelude {
    // Default plugins and system sets
    pub use crate::{UiLunexPlugins, UiSystems};
    // Debug plugins
    pub use crate::UiLunexDebugPlugin;

    // All standard components
    pub use crate::{
        Dimension,

        UiFetchFromCamera,
        UiSourceCamera,

        UiEmbedding,
        UiMeshPlane2d,
        UiMeshPlane3d,

        UiRoot3d,

        UiLayoutRoot,
        UiLayout,
        UiLayoutType,
        UiDepth,
        UiColor,

        UiImageSize,
        UiTextSize,

<<<<<<< HEAD
        UiStateAnimation,
        Anim,
        Seg,
        AnimTrig,
        replacing,
        morphing,
=======
        UiBase,
        UiStateTrait,
>>>>>>> 30cff964

        TextAnimator,
    };

    // Import other file preludes
    pub use crate::cursor::prelude::*;
    pub use crate::layouts::prelude::*;
    pub use crate::units::*;

    // Export stuff from other crates
    pub use bevy_sprite::Anchor;
    #[cfg(feature = "text3d")]
    pub use bevy_rich_text3d::*;
    #[cfg(feature = "text3d")]
    pub use bevy_text::cosmic_text::Weight;
}

// Link files
mod cursor;
pub use cursor::*;
mod layouts;
pub use layouts::*;
mod picking;
pub use picking::*;
mod textanim;
pub use textanim::*;
mod units;
pub use units::*;


// #===============================#
// #=== MULTIPURPOSE COMPONENTS ===#

/// **Dimension** - This component holds width and height used for different Ui components
#[derive(Component, Reflect, Deref, DerefMut, Default, Clone, PartialEq, Debug)]
pub struct Dimension(pub Vec2);
/// Conversion implementations
impl <T: Into<Vec2>> From<T> for Dimension {
    fn from(value: T) -> Self {
        Dimension(value.into())
    }
}


// #=========================#
// #=== TEXTURE EMBEDDING ===#

/// **Ui Embedding** - Use this component to mark entities whose texture handles are embeddings instead of regular assets.
/// This means Lunex will resize the actual texture source when [`Dimension`] has changed.
#[derive(Component, Reflect, Clone, PartialEq, Debug)]
pub struct UiEmbedding;

/// This system takes [`Dimension`] data and pipes them into querried [`Handle<Image>`] data to fit.
/// This will resize the original image texture.
pub fn system_embedd_resize(
    query: Query<(&Sprite, &Dimension), (With<UiEmbedding>, Changed<Dimension>)>,
    mut images: ResMut<Assets<Image>>,
) {
    for (sprite, dimension) in &query {
        if let Some(image) = images.get_mut(&sprite.image) {
            if **dimension != Vec2::ZERO {
                image.resize(bevy_render::render_resource::Extent3d { width: dimension.x as u32, height: dimension.y as u32, ..Default::default() });
            }
        }
    }
}

/// Provides utility constructor methods for [`Image`]
pub trait ImageTextureConstructor {
    /// Just a utility constructor hiding the necessary texture initialization
    fn clear_render_texture() -> Image {
        use bevy_render::render_resource::{Extent3d, TextureDimension, TextureFormat, TextureUsages};
        use bevy_asset::RenderAssetUsages;

        let mut image = Image::new_fill(
            Extent3d {
                width: 512,
                height: 512,
                ..Default::default()
            },
            TextureDimension::D2,
            &[0, 0, 0, 0],
            TextureFormat::Bgra8UnormSrgb,
            RenderAssetUsages::default(),
        );
        image.texture_descriptor.usage = TextureUsages::TEXTURE_BINDING | TextureUsages::COPY_DST | TextureUsages::RENDER_ATTACHMENT;
        image
    }
}
impl ImageTextureConstructor for Image {}

/// Provides utility costructor methods for [`Camera`]
pub trait CameraTextureRenderConstructor {
    /// Just a utility constructor for camera that renders to a transparent texture
    fn clear_render_to(handle: Handle<Image>) -> Camera {
        use bevy_render::camera::RenderTarget;
        Camera {
            target: RenderTarget::Image(handle.into()),
            clear_color: ClearColorConfig::Custom(Color::srgba(0.0, 0.0, 0.0, 0.0)),
            ..Default::default()
        }
    }
    /// Modify the camera render order
    fn with_order(self, order: isize) -> Self;
}
impl CameraTextureRenderConstructor for Camera {
    fn with_order(mut self, order: isize) -> Self {
        self.order = order;
        self
    }
}


// #===========================#
// #=== LAYOUT ROOT CONTROL ===#

/// **Ui Layout Root** - This component marks the start of a worldspace Ui-Tree. Spawn this standalone for worldspace 3D UI
/// or spawn this as a child of camera for a HUD. For 2D UI, if your camera does not move you can spawn it standalone too.
///
/// Important components:
/// - [`Transform`] - Set the position of the Ui-Tree
/// - [`Dimension`] - Set the size of the Ui-Tree
/// ## 🛠️ Example
/// ```
/// # use bevy_ecs::prelude::*; use bevy_asset::prelude::*; use bevy_lunex::prelude::*;
/// # fn spawn_main_menu(mut commands: Commands, asset_server: Res<AssetServer>) {
///     commands.spawn((
///         UiLayoutRoot::new_2d(),
///         UiFetchFromCamera::<0>, // Pipe the size from Camera
///     )).with_children(|ui| {
///         // ... spawn your Ui Here
///     });
/// # }
/// ```
#[derive(Component, Reflect, Clone, PartialEq, Debug)]
#[require(Visibility, Transform, Dimension, VisibilityClass)]
#[component(on_add = view::add_visibility_class::<UiLayoutRoot>)]
pub struct UiLayoutRoot {
    abs_scale: f32,
}
impl UiLayoutRoot {
    pub fn new_2d() -> Self {
        Self { abs_scale: 1.0 }
    }
    pub fn new_3d() -> Self {
        Self { abs_scale: 0.001 }
    }
}


/// **Ui Root 3d** - This is a marker component for all entities which fall under a 3D UI. You can check through this component
/// if a specific node is 2D or 3D without looking for its root.
#[derive(Component, Reflect, Clone, PartialEq, Debug)]
pub struct UiRoot3d;

/// This system traverses the hierarchy and adds [`UiRoot3d`] component to children.
pub fn system_mark_3d(
    root_query: Query<(Has<UiRoot3d>, &Children), (With<UiLayoutRoot>, Without<UiLayout>, Changed<UiLayoutRoot>)>,
    node_query: Query<(Entity, Has<UiRoot3d>, Option<&Children>), (With<UiLayout>, Without<UiLayoutRoot>)>,
    mut commands: Commands,
) {
    for (is_root_3d, root_children) in &root_query {

        // Stack-based traversal
        let mut stack: Vec<(Entity, usize)> = root_children.iter().map(|child| (child, 1)).rev().collect();

        // Loop over the stack
        while let Some((current_entity, depth)) = stack.pop() {
            if let Ok((node, is_node_3d, node_children_option)) = node_query.get(current_entity) {


                if is_root_3d != is_node_3d {
                    if is_root_3d {
                        commands.entity(node).insert(UiRoot3d);
                    } else {
                        commands.entity(node).remove::<UiRoot3d>();
                    }
                }


                // Push children to the stack
                if let Some(node_children) = node_children_option {
                    for child in node_children.iter().rev() {
                        stack.push((child, depth + 1));
                    }
                }
            }
        }
    }
}



/// Trigger this event to recompute all [`UiLayoutRoot`] entities.
#[derive(Event)]
pub struct RecomputeUiLayout;

/// This observer will mutably touch [`UiLayoutRoot`] which will trigger [`system_layout_compute`].
pub fn observer_touch_layout_root(
    _trigger: Trigger<RecomputeUiLayout>,
    mut query: Query<&mut UiLayoutRoot>,
){
    for mut root in &mut query {
        root.as_mut();
    }
}

/// This system draws the outlines of [`UiLayout`] and [`UiLayoutRoot`] as gizmos.
pub fn system_debug_draw_gizmo_2d(
    query: Query<(&GlobalTransform, &Dimension), (Or<(With<UiLayout>, With<UiLayoutRoot>)>, Without<UiRoot3d>)>,
    mut gizmos: Gizmos<LunexGizmoGroup2d>
) {
    for (transform, dimension) in &query {
        // Draw the gizmo outline
        gizmos.rect(
            Isometry3d::new(transform.translation(), transform.rotation()),
            **dimension,
            Color::linear_rgb(0.0, 1.0, 0.0),
        );
    }
}

/// This system draws the outlines of [`UiLayout`] and [`UiLayoutRoot`] as gizmos.
pub fn system_debug_draw_gizmo_3d(
    query: Query<(&GlobalTransform, &Dimension), (Or<(With<UiLayout>, With<UiLayoutRoot>)>, With<UiRoot3d>)>,
    mut gizmos: Gizmos<LunexGizmoGroup3d>
) {
    for (transform, dimension) in &query {
        // Draw the gizmo outline
        gizmos.rect(
            Isometry3d::new(transform.translation(), transform.rotation()),
            **dimension,
            Color::linear_rgb(0.0, 1.0, 0.0),
        );
    }
}

/// This system traverses the hierarchy and prints the debug information.
pub fn system_debug_print_data(
    root_query: Query<(&UiLayoutRoot, NameOrEntity, &Dimension, &Children), (Without<UiLayout>, Or<(Changed<UiLayoutRoot>, Changed<Dimension>)>)>,
    node_query: Query<(&UiLayout, &UiState, NameOrEntity, &Dimension, &Transform, Option<&Children>), Without<UiLayoutRoot>>,
) {
    for (_, root_name, root_dimension, root_children) in &root_query {
        // Create output string
        let mut output_string = format!("▶ {}", format!("{root_name}").bold().underline().magenta());

        output_string += " ⇒ ";
        output_string += &format!("[w: {}, h: {}]", format!("{:.02}", root_dimension.x).green(), format!("{:.02}", root_dimension.y).green());

        output_string += "\n";

        // Stack-based traversal
        let mut stack: Vec<(Entity, usize, bool)> = root_children
            .iter()
            .enumerate()
            .map(|(i, child)| (child, 1, i == root_children.len() - 1)) // Track last-child flag
            .rev()
            .collect();

        // Tracks whether previous levels had last children (for vertical bars)
        let mut last_child_levels: Vec<bool> = Vec::new();

        while let Some((current_entity, depth, is_last)) = stack.pop() {
            if let Ok((node_layout, _node_state, node_name, node_dimension, node_transform, node_children_option)) = node_query.get(current_entity) {

                // Adjust last_child_levels size
                if last_child_levels.len() < depth {
                    last_child_levels.push(is_last);
                } else {
                    last_child_levels[depth - 1] = is_last;
                }

                // Create the tab level offset
                for &last in &last_child_levels[..depth - 1] {
                    output_string += &if last { format!("{}", "  ┆".black()) } else { "  │".to_string() };
                }

                // Add the name
                output_string += if is_last { "  └" } else { "  ├" };
                if node_name.name.is_some() {
                    output_string += &format!("─ {}", format!("{node_name}").bold().yellow());
                } else {
                    output_string += &format!("─ {}", format!("{node_name}").yellow());
                }

                output_string += " ⇒ ";

                output_string += &format!("[w: {}, h: {}, d: {}]",
                    format!("{:.02}", node_dimension.x).green(),
                    format!("{:.02}", node_dimension.y).green(),
                    format!("{:.00}", node_transform.translation.z).green(),
                );

                match node_layout.layouts.get("base").unwrap() {
                    UiLayoutType::Boundary(boundary) => {
                        output_string += &format!(" ➜ {} {} p1: {}, p2: {} {}",
                            "Boundary".bold(),
                            "{",
                            boundary.pos1.to_nicestr(),
                            boundary.pos2.to_nicestr(),
                            "}",
                        );
                    },
                    UiLayoutType::Window(window) => {
                        output_string += &format!(" ➜ {} {} p: {}, s: {}, a: {} {}",
                            "Window".bold(),
                            "{",
                            window.pos.to_nicestr(),
                            window.size.to_nicestr(),
                            window.anchor.to_nicestr(),
                            "}",
                        );
                    },
                    UiLayoutType::Solid(solid) => {
                        output_string += &format!(" ➜ {} {} s: {}, ax: {}, ay: {}, scl: {} {}",
                            "Solid".bold(),
                            "{",
                            solid.size.to_nicestr(),
                            format!("{:.02}", solid.align_x.0).green(),
                            format!("{:.02}", solid.align_y.0).green(),
                            format!("{:?}", solid.scaling).green(),
                            "}",
                        );
                    },
                }

                output_string += "\n";

                if let Some(node_children) = node_children_option {
                    let child_count = node_children.len();
                    for (i, child) in node_children.iter().enumerate().rev() {
                        stack.push((child, depth + 1, i == child_count - 1));
                    }
                }
            }
        }

        // Print to console
        info!("UiLayout change detected:\n{}", output_string);
    }
}


// #======================#
// #=== LAYOUT CONTROL ===#

/// **Ui Layout** - This component specifies the layout of a Ui-Node, which must be spawned as a child
/// of either [`UiLayoutRoot`] or [`UiLayout`] to work. Based on the provided layout other attached
/// components on this entity are overwritten to match the computed structure.
///
/// Direct output components:
/// - [`Transform`] - The computed position of the Ui-Node _(Read-only)_
/// - [`Dimension`] - The computed size of the Ui-Node _(Read-only)_
///
/// ## 🛠️ Example
/// ```
/// # use bevy_ecs::prelude::*; use bevy_asset::prelude::*; use bevy_picking::prelude::*; use bevy_color::prelude::*; use bevy_lunex::prelude::*; use bevy_text::prelude::*; use bevy_sprite::prelude::*; use bevy_color::palettes::basic::*; use bevy_math::prelude::*;
/// # fn spawn_main_menu(mut commands: Commands, asset_server: Res<AssetServer>) {
/// # commands.spawn((
/// #     UiLayoutRoot::new_2d(),
/// # )).with_children(|ui| {
///       // Must be spawned as a child
///       ui.spawn((
///           // Use 1 of the 3 available layout types
///           UiLayout::solid().size((1920.0, 1080.0)).scaling(Scaling::Fill).pack(),
///           // Attach image to the node
///           Sprite::from_image(asset_server.load("images/ui/background.png")),
///       ));
/// # });
/// # }
/// ```
#[derive(Component, Reflect, Clone, PartialEq, Debug)]
#[require(Visibility, Transform, Dimension, VisibilityClass, UiState, UiDepth)]
#[component(on_add = view::add_visibility_class::<UiLayout>)]
pub struct UiLayout {
    /// Stored layout per state
    pub layouts: HashMap<&'static str, UiLayoutType>
}
/// Constructors
impl UiLayout {
    /// **Boundary** - Declarative layout type that is defined by its top-left corner and bottom-right corner.
    /// Nodes with this layout are not included in the ui flow.
    /// ## 🛠️ Example
    /// ```
    /// # use bevy_lunex::{UiLayout, Rl};
    /// let layout: UiLayout = UiLayout::boundary().pos1(Rl(20.0)).pos2(Rl(80.0)).pack();
    /// ```
    pub fn boundary() -> UiLayoutTypeBoundary {
        UiLayoutTypeBoundary::new()
    }
    /// **Window** - Declarative layout type that is defined by its size and position.
    /// Nodes with this layout are not included in the ui flow.
    /// ## 🛠️ Example
    /// ```
    /// # use bevy_lunex::{UiLayout, Ab, Rl};
    /// let layout: UiLayout = UiLayout::window().pos(Ab(100.0)).size(Rl(50.0)).pack();
    /// ```
    pub fn window() -> UiLayoutTypeWindow {
        UiLayoutTypeWindow::new()
    }
    /// **Solid** - Declarative layout type that is defined by its width and height ratio.
    /// Scales in a way to fit itself inside parent container. It never deforms.
    /// Nodes with this layout are not included in the ui flow.
    /// ## 🛠️ Example
    /// ```
    /// # use bevy_lunex::UiLayout;
    /// let layout: UiLayout = UiLayout::solid().size((4.0, 3.0)).align_x(-0.8).pack();
    /// ```
    pub fn solid() -> UiLayoutTypeSolid {
        UiLayoutTypeSolid::new()
    }
    /// Create multiple layouts for a different states at once.
    pub fn new(value: Vec<(&'static str, impl Into<UiLayoutType>)>) -> Self {
        let mut map = HashMap::new();
        for (state, layout) in value {
            map.insert(state, layout.into());
        }
        Self { layouts: map }
    }
    /// Try to return a reference to a stored layout
    pub fn get_boundary(&self, id: TypeId) -> Option<&UiLayoutTypeBoundary> {
        let UiLayoutType::Boundary(boundary) = self.layouts.get(&id)? else { return None; };
        Some(boundary)
    }
    /// Try to return a mut reference to a stored layout
    pub fn get_mut_boundary(&mut self, id: TypeId) -> Option<&mut UiLayoutTypeBoundary> {
        let UiLayoutType::Boundary(boundary) = self.layouts.get_mut(&id)? else { return None; };
        Some(boundary)
    }
    /// Try to return a reference to a stored layout
    pub fn get_window(&self, id: TypeId) -> Option<&UiLayoutTypeWindow> {
        let UiLayoutType::Window(window) = self.layouts.get(&id)? else { return None; };
        Some(window)
    }
    /// Try to return a mut reference to a stored layout
    pub fn get_mut_window(&mut self, id: TypeId) -> Option<&mut UiLayoutTypeWindow> {
        let UiLayoutType::Window(window) = self.layouts.get_mut(&id)? else { return None; };
        Some(window)
    }
    /// Try to return a reference to a stored layout
    pub fn get_solid(&self, id: TypeId) -> Option<&UiLayoutTypeSolid> {
        let UiLayoutType::Solid(solid) = self.layouts.get(&id)? else { return None; };
        Some(solid)
    }
    /// Try to return a mut reference to a stored layout
    pub fn get_mut_solid(&mut self, id: TypeId) -> Option<&mut UiLayoutTypeSolid> {
        let UiLayoutType::Solid(solid) = self.layouts.get_mut(&id)? else { return None; };
        Some(solid)
    }
}
/// Conversion implementations
impl From<UiLayoutType> for UiLayout {
    fn from(value: UiLayoutType) -> Self {
        let mut map = HashMap::new();
        map.insert("base", value);
        Self {
            layouts: map,
        }
    }
}
impl From<UiLayoutTypeBoundary> for UiLayout {
    fn from(value: UiLayoutTypeBoundary) -> Self {
        let value: UiLayoutType = value.into();
        UiLayout::from(value)
    }
}
impl From<UiLayoutTypeWindow> for UiLayout {
    fn from(value: UiLayoutTypeWindow) -> Self {
        let value: UiLayoutType = value.into();
        UiLayout::from(value)
    }
}
impl From<UiLayoutTypeSolid> for UiLayout {
    fn from(value: UiLayoutTypeSolid) -> Self {
        let value: UiLayoutType = value.into();
        UiLayout::from(value)
    }
}

pub fn system_recompute_on_change <C: Component>(query: Query<Entity, Changed<C>>, mut commands: Commands){
    if !query.is_empty() { commands.trigger(RecomputeUiLayout); }
}

/// **Ui Depth** - This component overrides the default Z axis (depth) stacking order.
/// This is useful when fixing Z order flickering. Another use can be offseting an background
/// image for example.
#[derive(Component, Reflect, Clone, PartialEq, Debug)]
pub enum UiDepth {
    /// Add to existing depth
    Add(f32),
    /// Override existing depth
    Set(f32),
}
impl Default for UiDepth {
    fn default() -> Self {
        UiDepth::Add(1.0)
    }
}


/// This system traverses the hierarchy and computes all nodes.
pub fn system_layout_compute(
    root_query: Query<(&UiLayoutRoot, &Transform, &Dimension, &Children), (Without<UiLayout>, Or<(Changed<UiLayoutRoot>, Changed<Dimension>)>)>,
    mut node_query: Query<(&UiLayout, &UiDepth, &UiState, &mut Transform, &mut Dimension, Option<&Children>), Without<UiLayoutRoot>>,
) {
    for (root, root_transform, root_dimension, root_children) in &root_query {
        // Size of the viewport
        let root_rectangle = Rectangle2D {
            pos: root_transform.translation.xy(),
            size: **root_dimension,
        };

        // Stack-based traversal
        let mut stack: Vec<(Entity, Rectangle2D, f32)> = root_children.iter().map(|child| (child, root_rectangle, 0.0)).rev().collect();

        while let Some((current_entity, parent_rectangle, depth)) = stack.pop() {
            if let Ok((node_layout, node_depth, node_state, mut node_transform, mut node_dimension, node_children_option)) = node_query.get_mut(current_entity) {
                // Compute all layouts for the node
                let mut computed_rectangles = Vec::with_capacity(node_layout.layouts.len());
                for (state, layout) in &node_layout.layouts {
                    computed_rectangles.push((state, layout.compute(&parent_rectangle, root.abs_scale, root_rectangle.size, 16.0)));
                }

                // Normalize the active state weights
                let mut total_weight = 0.0;
                for (state, _) in &node_layout.layouts {
                    if let Some(weight) = node_state.states.get(state) {
                        total_weight += weight;
                    }
                }

                // Combine the state rectangles into one normalized
                let mut node_rectangle = Rectangle2D::EMPTY;

                // Use base if no active state
                if total_weight == 0.0 {
                    node_rectangle.pos += computed_rectangles[0].1.pos;
                    node_rectangle.size += computed_rectangles[0].1.size;

                // Combine the active states into one rectangle
                } else {
                    for (state, rectangle) in computed_rectangles {
                        if let Some(weight) = node_state.states.get(state) {
                            node_rectangle.pos += rectangle.pos * (weight / total_weight);
                            node_rectangle.size += rectangle.size * (weight / total_weight);
                        }
                    }
                }

                // Save the computed layout
                node_transform.translation.x = node_rectangle.pos.x;
                node_transform.translation.y = -node_rectangle.pos.y;
                let depth = match node_depth {
                    UiDepth::Add(v) => {depth + v},
                    UiDepth::Set(v) => {*v},
                };
                node_transform.translation.z = depth * root.abs_scale;
                **node_dimension = node_rectangle.size;

                if let Some(node_children) = node_children_option {
                    // Add children to the stack
                    stack.extend(node_children.iter().map(|child| (child, node_rectangle, depth)));
                }
            }
        }
    }
}

// #=====================#
// #===== ANIMATION =====#

/// a segment within an animation
#[derive(Copy, Clone, Debug, PartialEq)]
pub enum Seg {
    /// (target, speed)
    To(f32, f32),
    /// (target, speed, curve function)
    Curved(f32, f32, fn(f32) -> f32),
    /// hold for a duration
    Hold(f32),
    /// trigger an event
    Trig,
}

/// an animation
#[derive(Default, Clone, Debug, PartialEq)]
pub struct Anim {
    pub value: f32,
    pub segments: Vec<Seg>,
    pub looping: bool,
    pub init: f32,
    pub current_seg: usize,
    /// used for hold segments
    pub elapsed_duration: f32,
}

/// triggered whenever a Trig segment is reached within an animation
/// it targets the entity with the animation and contains the state being animated
#[derive(Event, Clone)]
pub struct AnimTrig(pub &'static str);

impl Anim {
    /// make a new animation with initial point 0 and given `segments`
    /// ```
    /// Anim::segs(vec![Seg::Hold(1.0), Seg::To(1.0, 1.0)]);
    /// ```
    pub fn segs(segments: Vec<Seg>) -> Self {
        Self { segments, ..default() }
    }
    /// a single linear segment animation that goes from `start` to `end` at `speed`
    pub fn line(start: f32, end: f32, speed: f32) -> Self {
        Self {
            segments: vec![Seg::To(end, speed)],
            init: start,
            value: start,
            ..default()
        }
    }
    /// a single curved segment animation from `start` to `end` at `speed` with `f` curve function
    pub fn curve(start: f32, end: f32, speed: f32, f: fn(f32) -> f32) -> Self {
        Self {
            segments: vec![Seg::Curved(end, speed, f)],
            init: start,
            value: start,
            ..default()
        }
    }
    /// return this animation with looping set to true
    pub fn looping(mut self) -> Self {
        self.looping = true;
        self
    }
    /// return this animation with the given `initial` value
    pub fn with_init(mut self, initial: f32) -> Self {
        self.init = initial;
        self.value = initial;
        self
    }
    /// return this animation with a trigger at the end
    pub fn with_end_trig(mut self) -> Self {
        self.segments.push(Seg::Trig);
        self
    }
    /// move to next stage
    pub fn step(&mut self) {
        self.current_seg += 1;
        if self.looping && self.current_seg == self.segments.len() {
            self.current_seg = 0;
            self.value = self.init;
        }
    }
    /// whether or not the animation is in a Trig stage
    pub fn in_trig(&self) -> bool {
        self.segments.get(self.current_seg) == Some(&Seg::Trig)
    }
    /// whether the animation has reached its end
    pub fn ended(&self) -> bool {
        self.current_seg >= self.segments.len()
    }
    /// move by `t` time and return the new value
    pub fn tick(&mut self, t: f32) -> Option<f32> {
        if let Some(seg) = self.segments.get(self.current_seg) {
            match seg {
                Seg::To(target, speed) => {
                    if self.value == *target {
                        self.step();
                    } else if self.value > *target {
                        self.value = (self.value - t * *speed).max(*target);
                        return Some(self.value);
                    } else {
                        self.value = (self.value + t * *speed).min(*target);
                        return Some(self.value);
                    }
                }
                Seg::Curved(target, speed, f) => {
                    if self.value == *target {
                        self.step();
                    } else if self.value > *target {
                        self.value = (self.value - t * *speed).max(*target);
                        return Some(f(self.value));
                    } else {
                        self.value = (self.value + t * *speed).min(*target);
                        return Some(f(self.value));
                    }
                }
                Seg::Hold(duration) => {
                    self.elapsed_duration += t;
                    if self.elapsed_duration >= *duration {
                        self.step();
                        self.elapsed_duration = 0.;
                    }
                }
                Seg::Trig => {}
            }
        }
        None
    }
}


// #=====================#
// #=== STATE CONTROL ===#

/// **Ui State** - This component aggrages state transition values for later reference
/// by other components. You don't directly control or spawn this component, but use an abstraction
/// instead. You can use the prebuilt state components or create a custom ones with a completely
/// unique transition logic. You just have to provide transition value to this component later.
/// - [`UiBase`] _(Type only, not a component)_
/// - [`UiHover`]
/// - [`UiSelected`]
/// - [`UiClicked`]
/// - [`UiIntro`]
/// - [`UiOutro`]
///
/// Dependant components:
/// - [`UiLayout`]
/// - [`UiColor`]
///
/// ## 🛠️ Example
/// ```
/// # use bevy_ecs::prelude::*; use bevy_asset::prelude::*; use bevy_picking::prelude::*; use bevy_color::prelude::*; use bevy_lunex::prelude::*; use bevy_text::prelude::*; use bevy_sprite::prelude::*; use bevy_color::palettes::basic::*; use bevy_math::prelude::*;
/// # fn spawn_main_menu(mut commands: Commands, asset_server: Res<AssetServer>) {
/// # commands.spawn((
/// #     UiLayoutRoot::new_2d(),
/// # )).with_children(|ui| {
///       ui.spawn((
///           // Like this you can enable a state
///           UiHover::new().forward_speed(20.0).backward_speed(4.0),
///           // You can define layouts per state
///           UiLayout::new(vec![
///               (UiBase::id(), UiLayout::window().full()),
///               (UiHover::id(), UiLayout::window().x(Rl(10.0)).full())
///           ]),
///           // You can define colors per state
///           UiColor::new(vec![
///               (UiBase::id(), Color::Srgba(RED).with_alpha(0.8)),
///               (UiHover::id(), Color::Srgba(YELLOW).with_alpha(1.2))
///           ]),
///           // ... Sprite, Text, etc.
///
///       // Add observers that enable/disable the hover state component
///       )).observe(hover_set::<Pointer<Over>, true>)
///         .observe(hover_set::<Pointer<Out>, false>);
/// # });
/// # }
/// ```
#[derive(Component, Reflect, Clone, PartialEq, Debug)]
pub struct UiState {
    /// Stored transition per state
    states: HashMap<&'static str, f32>,
}

/// Default constructor
impl Default for UiState {
    fn default() -> Self {
        let mut map = HashMap::new();
        map.insert("base", 1.0);
        Self {
            states: map,
        }
    }
}

/// This system controls the [`UiBase`] state. This state is decreased based on total sum of all other active states.
pub fn system_state_base_balancer(
    mut query: Query<&mut UiState, Changed<UiState>>,
    mut commands: Commands,
) {
    let mut should_recompute = false;

    for mut manager in &mut query {
        // Normalize the active nobase state weights
        let mut total_nonbase_weight = 0.0;
        for (state, value) in &manager.states {
            if *state == "base" { continue; }
            total_nonbase_weight += value;
        }

        // Decrease base transition based on other states
        if let Some(value) = manager.states.get_mut("base") {
            *value = (1.0 - total_nonbase_weight).clamp(0.0, 1.0);
        }

        should_recompute = true;
    }

    if should_recompute {
        commands.trigger(RecomputeUiLayout);
    }
}

#[derive(Component, Clone, Default, Deref, DerefMut)]
pub struct UiStateAnimation(pub HashMap<&'static str, Anim>);

impl UiStateAnimation {
    pub fn new(value: Vec<(&'static str, Anim)>) -> Self {
        let mut map = HashMap::new();
        for (state, anim) in value {
            map.insert(state, anim);
        }
        UiStateAnimation(map)
    }
}

pub fn system_state_animate_transition(
    mut query: Query<(Entity, &mut UiState, &mut UiStateAnimation)>,
    time: Res<Time<Real>>,
    mut commands: Commands,
) {
    for (entity, mut manager, mut animations) in &mut query {
        for (state, anim) in animations.iter_mut() {
            if anim.ended() { continue; }
            if anim.in_trig() {
                commands.trigger_targets(AnimTrig(state), entity);
                anim.step();
            }
            if !manager.states.contains_key(state) {
                manager.states.insert(*state, 0.);
            }
            if let Some(v) = anim.tick(time.delta_secs()) {
                *manager.states.get_mut(state).unwrap() = v;
            }
        }
    }
}

/// set animation for state on triggered event, replacing any existing one
#[macro_export]
macro_rules! replacing {
    ( $event:ty, $state:literal, $anim:expr ) => {
        {
            |t: Trigger<$event>, mut q: Query<&mut UiStateAnimation>| {
                if let Ok(mut anims) = q.get_mut(t.target()) {
                    anims.insert($state, $anim);
                }
            }
        }
    };
}

/// set animation for state on triggered event,
/// but keep the current value of the existing animation if any
#[macro_export]
macro_rules! morphing {
    ( $event:ty, $state:literal, $new_anim:expr ) => {
        {
            |t: Trigger<$event>, mut q: Query<&mut UiStateAnimation>| {
                if let Ok(mut anims) = q.get_mut(t.target()) {
                    if let Some(anim) = anims.get_mut($state) {
                        anim.segments = $new_anim.segments;
                        anim.init = $new_anim.init;
                        anim.current_seg = $new_anim.current_seg;
                        anim.looping = $new_anim.looping;
                    } else {
                        anims.insert($state, $new_anim);
                    }
                }
            }
        }
    };
}


// #=====================#
// #=== IMAGE CONTROL ===#

/// **Ui Image Size** - This component makes image size the authority instead.
#[derive(Component, Reflect, Deref, DerefMut, Default, Clone, PartialEq, Debug)]
pub struct UiImageSize (pub UiValue<Vec2>);
/// Constructors
impl <T: Into<UiValue<Vec2>>> From<T> for UiImageSize {
    fn from(value: T) -> Self {
        UiImageSize(value.into())
    }
}

/// This system takes [`Dimension`] data and pipes them into querried [`Sprite`].
pub fn system_pipe_sprite_size_from_dimension(
    mut query: Query<(&mut Sprite, &Dimension), Changed<Dimension>>,
) {
    for (mut sprite, dimension) in &mut query {
        sprite.custom_size = Some(**dimension)
    }
}

/// This system takes updated [`Handle<Image>`] data and overwrites coresponding [`UiLayout`] data to match the text size.
pub fn system_image_size_to_layout(
    images: Res<Assets<Image>>,
    mut query: Query<(&mut UiLayout, &Sprite, &UiImageSize)>,
) {
    for (mut layout, sprite, image_size) in &mut query {
        if let Some(image) = images.get(&sprite.image) {
            let x = image_size.get_x() * image.width() as f32;
            let y = image_size.get_y() * image.height() as f32;

            if match layout.layouts.get("base").unwrap() {
                UiLayoutType::Window(window) => window.size.get_x() != x || window.size.get_y() != y,
                UiLayoutType::Solid(solid) => solid.size.get_x() != x || solid.size.get_y() != y,
                _ => false,
            } {
                match layout.layouts.get_mut("base").unwrap() {
                    UiLayoutType::Window(window) => { window.set_width(x); window.set_height(y); },
                    UiLayoutType::Solid(solid) => { solid.set_width(x); solid.set_height(y); },
                    _ => {},
                }
            }
        }
    }
}


// #====================#
// #=== TEXT CONTROL ===#

/// **Ui Text Size** - This component is used to control the size of a text compared
/// to other Ui-Nodes. It works by overwritting the attached [`UiLayout`] window
/// size parameter to match the text bounds. The value provided is used as a _scale_
/// to adjust this size, specificaly it's height. It is recommended to use `non-relative`
/// units such as [`Ab`], [`Rw`], [`Rh`], [`Vh`], [`Vw`] and [`Em`] for even values.
///
/// Affected components:
/// - [`UiLayout`] - **MUST BE WINDOW TYPE** for this to work
///
/// ## 🛠️ Example
/// ```
/// # use bevy_ecs::prelude::*; use bevy_asset::prelude::*; use bevy_picking::prelude::*; use bevy_color::prelude::*; use bevy_lunex::prelude::*; use bevy_text::prelude::*; use bevy_sprite::prelude::*; use bevy_color::palettes::basic::*; use bevy_math::prelude::*;
/// # fn spawn_main_menu(mut commands: Commands, asset_server: Res<AssetServer>) {
/// # commands.spawn((
/// #     UiLayoutRoot::new_2d(),
/// # )).with_children(|ui| {
///       ui.spawn((
///           // Position the text using the window layout's position and anchor
///           UiLayout::window().pos((Rh(40.0), Rl(50.0))).anchor(Anchor::CenterLeft).pack(),
///           // This controls the height of the text, so 60% of the parent's node height
///           UiTextSize::from(Rh(60.0)),
///           // You can attach text like this
///           Text2d::new("Button"),
///           // Font size now works as "text resolution"
///           TextFont {
///               font: asset_server.load("fonts/Rajdhani.ttf"),
///               font_size: 64.0,
///               ..Default::default()
///           },
///       ));
/// # });
/// # }
/// ```
#[derive(Component, Reflect, Deref, DerefMut, Default, Clone, PartialEq, Debug)]
pub struct UiTextSize (pub UiValue<f32>);
/// Constructors
impl <T: Into<UiValue<f32>>> From<T> for UiTextSize {
    fn from(value: T) -> Self {
        UiTextSize(value.into())
    }
}

/// This system takes [`TextLayoutInfo`] data and pipes them into querried [`Transform`] scale.
pub fn system_text_size_from_dimension(
    mut commands: Commands,
    mut query: Query<(&mut Transform, &Dimension, &TextLayoutInfo), Changed<Dimension>>,
) {
    for (mut transform, dimension, text_info) in &mut query {
        // Wait for text to render
        if text_info.size.y == 0.0 {
            commands.trigger(RecomputeUiLayout);
        }

        // Scale the text
        let scale = **dimension / text_info.size;
        transform.scale.x = scale.x;
        transform.scale.y = scale.x;
    }
}

/// This system takes updated [`TextLayoutInfo`] data and overwrites coresponding [`UiLayout`] data to match the text size.
pub fn system_text_size_to_layout(
    mut commands: Commands,
    mut query: Query<(&mut UiLayout, &Text2d, &TextLayoutInfo, &UiTextSize), Changed<TextLayoutInfo>>,
) {
    for (mut layout, text, text_info, text_size) in &mut query {
        // Wait for text to render
        if text_info.size.y == 0.0 {
            commands.trigger(RecomputeUiLayout);
        }

        // Create the text layout
        match layout.layouts.get_mut("base").expect("'base' state not found for Text") {
            UiLayoutType::Window(window) => {
                let lines = 1 + text.trim().matches('\n').count();
                window.set_height(**text_size * (lines as f32));
                window.set_width(**text_size * (lines as f32) * (text_info.size.x / text_info.size.y));
            },
            UiLayoutType::Solid(solid) => {
                solid.set_size(Ab(text_info.size));
            },
            _ => {},
        }
    }
}

// # TEXT 3D

/// This system takes updated [`Text3dDimensionOut`] data and overwrites coresponding [`UiLayout`] data to match the text size.
#[cfg(feature = "text3d")]
pub fn system_text_3d_size_to_layout(
    mut commands: Commands,
    mut query: Query<(&mut UiLayout, &Text3d, &Text3dDimensionOut, &UiTextSize), Changed<Text3dDimensionOut>>,
) {
    for (mut layout, text, text_info, text_size) in &mut query {
        // Wait for text to render
        if text_info.dimension.y == 0.0 {
            commands.trigger(RecomputeUiLayout);
            continue;
        }

        // Create the text layout
        match layout.layouts.get_mut("base").expect("'base' state not found for Text") {
            UiLayoutType::Window(window) => {
                let lines = 1 + text.get_single()
                    .expect("Multisegment 3D text not supported, make a PR to Lunex if you need it")
                    .trim().matches('\n').count();
                window.set_height(**text_size * (lines as f32));
                window.set_width(**text_size * (lines as f32) * (text_info.dimension.x / text_info.dimension.y));
            },
            UiLayoutType::Solid(solid) => {
                solid.set_size(Ab(text_info.dimension));
            },
            _ => {},
        }
    }
}

/// This system takes [`Text3dDimensionOut`] data and pipes them into querried [`Transform`] scale.
#[cfg(feature = "text3d")]
pub fn system_text_3d_size_from_dimension(
    mut commands: Commands,
    mut query: Query<(&mut Transform, &Dimension, &Text3dDimensionOut), Changed<Dimension>>,
) {
    for (mut transform, dimension, text_info) in &mut query {
        // Wait for text to render
        if text_info.dimension.y == 0.0 {
            commands.trigger(RecomputeUiLayout);
            continue;
        }

        // Scale the text
        let scale = dimension.x / text_info.dimension.x;
        transform.scale.x = scale;
        transform.scale.y = scale;
    }
}


// #=====================#
// #=== STATE CONTROL ===#

/// **Ui Mesh Plane 3d** - This component is used to mark mesh entities that can be freely replaced with quad mesh on demand.
#[derive(Component, Reflect, Default, Clone, PartialEq, Debug)]
#[require(Mesh3d)]
pub struct UiMeshPlane3d;

/// **Ui Mesh Plane 2d** - This component is used to mark mesh entities that can be freely replaced with quad mesh on demand.
#[derive(Component, Reflect, Default, Clone, PartialEq, Debug)]
#[require(Mesh2d)]
pub struct UiMeshPlane2d;

/// This system takes [`Dimension`] data and constructs a plane mesh.
pub fn system_mesh_3d_reconstruct_from_dimension(
    mut query: Query<(&Dimension, &mut Mesh3d, Option<&mut Aabb>), (With<UiMeshPlane3d>, Changed<Dimension>)>,
    mut meshes: ResMut<Assets<Mesh>>,
) {
    for (dimension, mut mesh, aabb_option) in &mut query {
        let plane_mesh = Mesh::from(Rectangle::new(dimension.x, dimension.y));
        if let Some(a) = plane_mesh.compute_aabb() {
            if let Some(mut aabb) = aabb_option {
                *aabb = a;
            }
        }
        mesh.0 = meshes.add(plane_mesh);
    }
}

/// This system takes [`Dimension`] data and constructs a plane mesh.
pub fn system_mesh_2d_reconstruct_from_dimension(
    mut query: Query<(&Dimension, &mut Mesh2d, Option<&mut Aabb>), (With<UiMeshPlane2d>, Changed<Dimension>)>,
    mut meshes: ResMut<Assets<Mesh>>,
) {
    for (dimension, mut mesh, aabb_option) in &mut query {
        let plane_mesh = Mesh::from(Rectangle::new(dimension.x, dimension.y));
        if let Some(a) = plane_mesh.compute_aabb() {
            if let Some(mut aabb) = aabb_option {
                *aabb = a;
            }
        }
        mesh.0 = meshes.add(plane_mesh);
    }
}



// #=======================#
// #=== CAMERA FETCHING ===#

/// **Ui Fetch From Camera** - Attaching this component to [`UiLayoutRoot`] will make the [`Dimension`]
/// component pull data from a [`Camera`] with attached [`UiSourceCamera`] that has the same index.
#[derive(Component, Reflect, Clone, PartialEq, Debug)]
pub struct UiFetchFromCamera<const INDEX: usize>;

/// **Ui Source Camera** - Marks a [`Camera`] as a source for [`UiLayoutRoot`] with [`UiFetchFromCamera`].
/// They must have the same index and only one [`UiSourceCamera`] can exist for a single index.
#[derive(Component, Reflect, Clone, PartialEq, Debug)]
pub struct UiSourceCamera<const INDEX: usize>;

/// This system takes [`Camera`] viewport data and pipes them into querried [`Dimension`] + [`UiLayoutRoot`] + [`UiFetchFromCamera`].
pub fn system_fetch_dimension_from_camera<const INDEX: usize>(
    src_query: Query<(&Camera, Option<&Projection>), (With<UiSourceCamera<INDEX>>, Changed<Camera>)>,
    mut dst_query: Query<&mut Dimension, (With<UiLayoutRoot>, With<UiFetchFromCamera<INDEX>>)>,
) {
    // Check if we have a camera dimension input
    if src_query.is_empty() { return; }
    let Ok((camera, projection_option)) = src_query.single() else {
        warn_once!("Multiple UiSourceCamera<{INDEX}> exist at once! Ignoring all camera inputs to avoid unexpected behavior!");
        return;
    };

    // Pipe the camera viewport size
    if let Some(cam_size) = camera.logical_viewport_size() {
        for mut size in &mut dst_query {
            **size = Vec2::from((cam_size.x, cam_size.y)) * if let Some(Projection::Orthographic(p)) = projection_option { p.scale } else { 1.0 };
        }
    }
}

/// This system listens for added [`UiFetchFromCamera`] components and if it finds one, mutable accesses all [`Camera`]s to trigger fetching systems.
pub fn system_touch_camera_if_fetch_added<const INDEX: usize>(
    query: Query<Entity, Added<UiFetchFromCamera<INDEX>>>,
    mut cameras: Query<&mut Camera, With<UiSourceCamera<INDEX>>>,
){
    if !query.is_empty() {
        for mut camera in &mut cameras {
            camera.as_mut();
        }
    }
}


// #===================#
// #=== STYLE COLOR ===#

/// **Ui Color** - This component is used to control the color of the Ui-Node.
/// It is synchronized with a state machine and allows for specifying unique
/// colors for each state.
///
/// Affected components:
/// - [`Sprite`]
/// - [`TextColor`]
/// - the [`ColorMaterial`] of [`MeshMaterial2d`]
/// - the [`StandardMaterial`] of [`MeshMaterial3d`]
///
/// ## 🛠️ Example
/// ```
/// # use bevy_ecs::prelude::*; use bevy_asset::prelude::*; use bevy_picking::prelude::*; use bevy_color::prelude::*; use bevy_lunex::prelude::*; use bevy_text::prelude::*; use bevy_sprite::prelude::*; use bevy_color::palettes::basic::*; use bevy_math::prelude::*;
/// # fn spawn_main_menu(mut commands: Commands, asset_server: Res<AssetServer>) {
/// # commands.spawn((
/// #     UiLayoutRoot::new_2d(),
/// # )).with_children(|ui| {
///       // Spawn as a single color
///       ui.spawn((
///           // ... Layout, etc.
///           UiColor::from(Color::Srgba(RED).with_alpha(0.8)),
///           // ... Sprite, Text, etc.
///       ));
///
///       // Spawn as a collection for different states
///       ui.spawn((
///           // ... Layout, etc.
///           UiColor::new(vec![
///               (UiBase::id(), Color::Srgba(RED).with_alpha(0.8)),
///               (UiHover::id(), Color::Srgba(YELLOW).with_alpha(1.2))
///           ]),
///           // ... Sprite, Text, etc.
///       ));
/// # });
/// # }
/// ```
#[derive(Component, Reflect, Deref, DerefMut, Default, Clone, PartialEq, Debug)]
pub struct UiColor {
    colors: HashMap<&'static str, Color>
}
/// Constructors
impl UiColor {
    /// Define multiple states at once using a vec.
    pub fn new(value: Vec<(&'static str, impl Into<Color>)>) -> Self {
        let mut map = HashMap::new();
        for (state, layout) in value {
            map.insert(state, layout.into());
        }
        Self { colors: map }
    }
}
/// Conversion implementations
impl <T: Into<Color>> From<T> for UiColor {
    fn from(value: T) -> Self {
        let mut map = HashMap::new();
        map.insert("base", value.into());
        Self {
            colors: map,
        }
    }
}

/// This system takes care of [`UiColor`] data and updates querried [`Sprite`] and [`TextColor`] components.
/// and updates [`ColorMaterial`] and [`StandardMaterial`]
pub fn system_color(
    mut query: Query<(
        Option<&mut Sprite>,
        Option<&mut TextColor>,
        Option<&MeshMaterial2d<ColorMaterial>>,
        Option<&MeshMaterial3d<StandardMaterial>>,
        &UiColor,
        &UiState,
    ), Or<(Changed<UiColor>, Changed<UiState>)>>,
    mut materials2d: ResMut<Assets<ColorMaterial>>,
    mut materials3d: ResMut<Assets<StandardMaterial>>,
) {
    for (node_sprite_option, node_text_option, mat2d, mat3d, node_color, node_state) in &mut query {

        // Normalize the active state weights
        let mut total_weight = 0.0;
        for (state, _) in &node_color.colors {
            if let Some(weight) = node_state.states.get(state) {
                total_weight += weight;
            }
        }

        // Combine the color into one normalized
        let mut blend_color = Hsla::new(0.0, 0.0, 0.0, 0.0);

        // If no state active just try to use base color
        if total_weight == 0.0 {
            if let Some(color) = node_color.colors.get("base") {
                blend_color = (*color).into();
            }

        // Blend colors from active states
        } else {
            for (state, color) in &node_color.colors {
                if let Some(weight) = node_state.states.get(state) {
                    let converted: Hsla = (*color).into();

                    if blend_color.alpha == 0.0 {
                        blend_color.hue = converted.hue;
                    } else {
                        blend_color.hue = lerp_hue(blend_color.hue, converted.hue, weight / total_weight);
                    }

                    //blend_color.hue += converted.hue * (weight / total_weight);
                    blend_color.saturation += converted.saturation * (weight / total_weight);
                    blend_color.lightness += converted.lightness * (weight / total_weight);
                    blend_color.alpha += converted.alpha * (weight / total_weight);
                }
            }
        }

        // Apply the color to attached components
        if let Some(mut sprite) = node_sprite_option {
            sprite.color = blend_color.into();
        }
        if let Some(mut text) = node_text_option {
            **text = blend_color.into();
        }
        if let Some(id) = mat2d {
            if let Some(mat) = materials2d.get_mut(id) {
                mat.color = blend_color.into();
            }
        } else if let Some(id) = mat3d {
            if let Some(mat) = materials3d.get_mut(id) {
                mat.base_color = blend_color.into();
            }
        }
    }
}

fn lerp_hue(h1: f32, h2: f32, t: f32) -> f32 {
    let diff = (h2 - h1 + 540.0) % 360.0 - 180.0; // Ensure shortest direction
    (h1 + diff * t + 360.0) % 360.0
}


// #===============================#
// #=== THE LUNEX SETS & GROUPS ===#

/// System set for [`UiLunexPlugins`]
#[derive(SystemSet, Debug, Clone, PartialEq, Eq, Hash)]
pub enum UiSystems {
    /// Systems that modify data pre-computation
    PreCompute,
    /// The computation
    Compute,
    /// Systems that modify data post-computation
    PostCompute,
}

/// Gizmo group for UI 2D node debug outlines
#[derive(GizmoConfigGroup, Default, Reflect, Clone, Debug)]
pub struct LunexGizmoGroup2d;

/// Gizmo group for UI 3D node debug outlines
#[derive(GizmoConfigGroup, Default, Reflect, Clone, Debug)]
pub struct LunexGizmoGroup3d;


// #=========================#
// #=== THE LUNEX PLUGINS ===#

/// This plugin is used for the main logic.
#[derive(Debug, Default, Clone)]
pub struct UiLunexPlugin;
impl Plugin for UiLunexPlugin {
    fn build(&self, app: &mut App) {

        // Configure the system set
        app.configure_sets(PostUpdate, (
            UiSystems::PreCompute.before(UiSystems::Compute),
            UiSystems::PostCompute.after(UiSystems::Compute).before(bevy_transform::TransformSystem::TransformPropagate),
        ));

        // Add observers
        app.add_observer(observer_touch_layout_root);

        // PRE-COMPUTE SYSTEMS
        app.add_systems(PostUpdate, (

            system_state_animate_transition,
            system_state_base_balancer,
            system_text_size_to_layout.after(bevy_text::update_text2d_layout),
            system_image_size_to_layout,
            system_recompute_on_change::<UiLayout>,

        ).chain().in_set(UiSystems::PreCompute));

        #[cfg(feature = "text3d")]
        app.add_systems(PostUpdate,
            system_text_3d_size_to_layout
                .after(bevy_rich_text3d::Text3dSet)
                .in_set(UiSystems::PreCompute)
        );


        // COMPUTE SYSTEMS
        app.add_systems(PostUpdate, (

            system_layout_compute,

        ).in_set(UiSystems::Compute));


        // POST-COMPUTE SYSTEMS
        app.add_systems(PostUpdate, (

            system_color,
            system_mark_3d,
            system_pipe_sprite_size_from_dimension.before(bevy_sprite::SpriteSystem::ComputeSlices),
            system_text_size_from_dimension,
            system_mesh_3d_reconstruct_from_dimension,
            system_mesh_2d_reconstruct_from_dimension,
            system_embedd_resize,

        ).in_set(UiSystems::PostCompute));

        #[cfg(feature = "text3d")]
        app.add_systems(PostUpdate,
            system_text_3d_size_from_dimension
                .in_set(UiSystems::PostCompute)
        );


        // Add index plugins
        app.add_plugins((
            CursorPlugin,
            UiLunexPickingPlugin,
            UiLunexIndexPlugin::<0>,
            UiLunexIndexPlugin::<1>,
            UiLunexIndexPlugin::<2>,
            UiLunexIndexPlugin::<3>,
        ));
    }
}


/// This plugin is used to enable debug functionality.
#[derive(Debug, Default, Clone)]
pub struct UiLunexDebugPlugin<const GIZMO_2D_LAYER: usize = 0, const GIZMO_3D_LAYER: usize = 0>;
impl <const GIZMO_2D_LAYER: usize, const GIZMO_3D_LAYER: usize> Plugin for UiLunexDebugPlugin<GIZMO_2D_LAYER, GIZMO_3D_LAYER> {
    fn build(&self, app: &mut App) {

        // Configure the Gizmo render groups
        app .init_gizmo_group::<LunexGizmoGroup2d>()
            .init_gizmo_group::<LunexGizmoGroup3d>()
            .add_systems(Startup, |mut config_store: ResMut<GizmoConfigStore>| {
                let (my_config, _) = config_store.config_mut::<LunexGizmoGroup2d>();
                my_config.render_layers = RenderLayers::layer(GIZMO_2D_LAYER);

                let (my_config, _) = config_store.config_mut::<LunexGizmoGroup3d>();
                my_config.render_layers = RenderLayers::layer(GIZMO_3D_LAYER);
            });

        // Add the 2d and 3d gizmo outlines
        app.add_systems(PostUpdate, (
            system_debug_draw_gizmo_2d,
            system_debug_draw_gizmo_3d,
        ));

        // Add the debug tree printing
        app.add_systems(PostUpdate, (
            system_debug_print_data,
        ).in_set(UiSystems::PostCompute));
    }
}


/// This plugin is used to register index components.
#[derive(Debug, Default, Clone)]
pub struct UiLunexIndexPlugin<const INDEX: usize>;
impl <const INDEX: usize> Plugin for UiLunexIndexPlugin<INDEX> {
    fn build(&self, app: &mut App) {
        app.add_systems(PostUpdate, (
            system_fetch_dimension_from_camera::<INDEX>,
            system_touch_camera_if_fetch_added::<INDEX>,
        ).in_set(UiSystems::PreCompute));
    }
}


/// Plugin group adding all necessary plugins for Lunex
pub struct UiLunexPlugins;
impl PluginGroup for UiLunexPlugins {
    fn build(self) -> PluginGroupBuilder {
        let mut builder = PluginGroupBuilder::start::<Self>();

        // Add text 3d plugin
        #[cfg(feature = "text3d")] {
            builder = builder.add(Text3dPlugin {
                load_system_fonts: true,
                ..Default::default()
            });
        }

        // Add Lunex plugin
        builder = builder.add(UiLunexPlugin).add(UiLunexAnimPlugin);

        // Return the plugin group
        builder
    }
}<|MERGE_RESOLUTION|>--- conflicted
+++ resolved
@@ -2,17 +2,6 @@
 #![allow(clippy::type_complexity)]
 
 // Imports for this crate
-<<<<<<< HEAD
-pub(crate) use bevy::prelude::*;
-pub(crate) use bevy::app::PluginGroupBuilder;
-use bevy::render::view::{self, VisibilityClass};
-pub(crate) use bevy::sprite::Anchor;
-pub(crate) use bevy::text::TextLayoutInfo;
-pub(crate) use bevy::platform::collections::HashMap;
-pub(crate) use bevy::render::view::RenderLayers;
-=======
-pub (crate) use std::any::TypeId;
-
 pub (crate) use bevy_asset::prelude::*;
 pub (crate) use bevy_app::prelude::*;
 pub (crate) use bevy_color::prelude::*;
@@ -42,7 +31,6 @@
 pub(crate) use bevy_text::TextLayoutInfo;
 pub(crate) use bevy_platform::collections::HashMap;
 pub(crate) use bevy_render::view::RenderLayers;
->>>>>>> 30cff964
 pub(crate) use colored::Colorize;
 #[cfg(feature = "text3d")]
 pub(crate) use bevy_rich_text3d::*;
@@ -70,24 +58,18 @@
 
         UiLayoutRoot,
         UiLayout,
-        UiLayoutType,
         UiDepth,
         UiColor,
 
         UiImageSize,
         UiTextSize,
 
-<<<<<<< HEAD
         UiStateAnimation,
         Anim,
         Seg,
         AnimTrig,
         replacing,
         morphing,
-=======
-        UiBase,
-        UiStateTrait,
->>>>>>> 30cff964
 
         TextAnimator,
     };
@@ -508,33 +490,33 @@
         Self { layouts: map }
     }
     /// Try to return a reference to a stored layout
-    pub fn get_boundary(&self, id: TypeId) -> Option<&UiLayoutTypeBoundary> {
-        let UiLayoutType::Boundary(boundary) = self.layouts.get(&id)? else { return None; };
+    pub fn get_boundary(&self, id: &'static str) -> Option<&UiLayoutTypeBoundary> {
+        let UiLayoutType::Boundary(boundary) = self.layouts.get(id)? else { return None; };
         Some(boundary)
     }
     /// Try to return a mut reference to a stored layout
-    pub fn get_mut_boundary(&mut self, id: TypeId) -> Option<&mut UiLayoutTypeBoundary> {
-        let UiLayoutType::Boundary(boundary) = self.layouts.get_mut(&id)? else { return None; };
+    pub fn get_mut_boundary(&mut self, id: &'static str) -> Option<&mut UiLayoutTypeBoundary> {
+        let UiLayoutType::Boundary(boundary) = self.layouts.get_mut(id)? else { return None; };
         Some(boundary)
     }
     /// Try to return a reference to a stored layout
-    pub fn get_window(&self, id: TypeId) -> Option<&UiLayoutTypeWindow> {
-        let UiLayoutType::Window(window) = self.layouts.get(&id)? else { return None; };
+    pub fn get_window(&self, id: &'static str) -> Option<&UiLayoutTypeWindow> {
+        let UiLayoutType::Window(window) = self.layouts.get(id)? else { return None; };
         Some(window)
     }
     /// Try to return a mut reference to a stored layout
-    pub fn get_mut_window(&mut self, id: TypeId) -> Option<&mut UiLayoutTypeWindow> {
-        let UiLayoutType::Window(window) = self.layouts.get_mut(&id)? else { return None; };
+    pub fn get_mut_window(&mut self, id: &'static str) -> Option<&mut UiLayoutTypeWindow> {
+        let UiLayoutType::Window(window) = self.layouts.get_mut(id)? else { return None; };
         Some(window)
     }
     /// Try to return a reference to a stored layout
-    pub fn get_solid(&self, id: TypeId) -> Option<&UiLayoutTypeSolid> {
-        let UiLayoutType::Solid(solid) = self.layouts.get(&id)? else { return None; };
+    pub fn get_solid(&self, id: &'static str) -> Option<&UiLayoutTypeSolid> {
+        let UiLayoutType::Solid(solid) = self.layouts.get(id)? else { return None; };
         Some(solid)
     }
     /// Try to return a mut reference to a stored layout
-    pub fn get_mut_solid(&mut self, id: TypeId) -> Option<&mut UiLayoutTypeSolid> {
-        let UiLayoutType::Solid(solid) = self.layouts.get_mut(&id)? else { return None; };
+    pub fn get_mut_solid(&mut self, id: &'static str) -> Option<&mut UiLayoutTypeSolid> {
+        let UiLayoutType::Solid(solid) = self.layouts.get_mut(id)? else { return None; };
         Some(solid)
     }
 }
@@ -695,7 +677,7 @@
     /// Anim::segs(vec![Seg::Hold(1.0), Seg::To(1.0, 1.0)]);
     /// ```
     pub fn segs(segments: Vec<Seg>) -> Self {
-        Self { segments, ..default() }
+        Self { segments, ..Default::default() }
     }
     /// a single linear segment animation that goes from `start` to `end` at `speed`
     pub fn line(start: f32, end: f32, speed: f32) -> Self {
@@ -703,7 +685,7 @@
             segments: vec![Seg::To(end, speed)],
             init: start,
             value: start,
-            ..default()
+            ..Default::default()
         }
     }
     /// a single curved segment animation from `start` to `end` at `speed` with `f` curve function
@@ -712,7 +694,7 @@
             segments: vec![Seg::Curved(end, speed, f)],
             init: start,
             value: start,
-            ..default()
+            ..Default::default()
         }
     }
     /// return this animation with looping set to true
